--- conflicted
+++ resolved
@@ -38,11 +38,23 @@
 String customConfigPath = "/customPath/config.txt";
 
 AdvancedLogger logger(customLogPath.c_str(), customConfigPath.c_str()); // Leave empty for default paths
+String customLogPath = "/customPath/log.txt";
+String customConfigPath = "/customPath/config.txt";
+
+AdvancedLogger logger(customLogPath.c_str(), customConfigPath.c_str()); // Leave empty for default paths
 
 AsyncWebServer server(80);
 
 String printLevel;
 String saveLevel;
+
+long lastMillisLogDump = 0;
+const long intervalLogDump = 10000;
+
+long lastMillisLogClear = 0;
+const long intervalLogClear = 30000;
+
+int maxLogLines = 10; // Low value for testing purposes
 
 long lastMillisLogDump = 0;
 const long intervalLogDump = 10000;
@@ -78,6 +90,9 @@
     // Set the maximum number of log lines before the log is cleared
     // If you don't set this, the default is used
     logger.setMaxLogLines(maxLogLines);
+    // Set the maximum number of log lines before the log is cleared
+    // If you don't set this, the default is used
+    logger.setMaxLogLines(maxLogLines);
     logger.log("AdvancedLogger setup done!", "basicServer::setup", ADVANCEDLOGGER_INFO);
 
     // Connect to WiFi
@@ -96,6 +111,8 @@
               { request->send(200, "text/html", "<button onclick=\"window.location.href='/log'\">Explore the logs</button><br><br><button onclick=\"window.location.href='/config'\">Explore the configuration</button>"); });
     server.serveStatic("/log", SPIFFS, customLogPath.c_str());
     server.serveStatic("/config", SPIFFS, customConfigPath.c_str());
+    server.serveStatic("/log", SPIFFS, customLogPath.c_str());
+    server.serveStatic("/config", SPIFFS, customConfigPath.c_str());
     server.onNotFound([](AsyncWebServerRequest *request)
                       { request->send(404, "text/plain", "Not found"); });
     server.begin();
@@ -103,12 +120,13 @@
 
     lastMillisLogDump = millis();
     lastMillisLogClear = millis();
+    lastMillisLogDump = millis();
+    lastMillisLogClear = millis();
     logger.log("Setup done!", "basicServer::setup", ADVANCEDLOGGER_INFO);
 }
 
 void loop()
 {
-<<<<<<< HEAD
     logger.log("This is a debug message!", "basicServer::loop", ADVANCEDLOGGER_DEBUG);
     delay(500);
     logger.log("This is an info message!!", "basicServer::loop", ADVANCEDLOGGER_INFO);
@@ -118,24 +136,22 @@
     logger.log("This is a error message!!!!", "basicServer::loop", ADVANCEDLOGGER_ERROR);
     delay(500);
     logger.log("This is a fatal message!!!!!", "basicServer::loop", ADVANCEDLOGGER_FATAL);
-=======
-    logger.log("This is an debug message!", "basicServer::loop", ADVANCEDLOGGER_DEBUG);
-    delay(500);
-    logger.log("This is an info message!!", "basicServer::loop", ADVANCEDLOGGER_INFO);
-    delay(500);
-    logger.log("This is an warning message!!!", "basicServer::loop", ADVANCEDLOGGER_WARNING);
-    delay(500);
-    logger.log("This is an error message!!!!", "basicServer::loop", ADVANCEDLOGGER_ERROR);
-    delay(500);
-    logger.log("This is an fatal message!!!!!", "basicServer::loop", ADVANCEDLOGGER_FATAL);
->>>>>>> 94e9f103
     delay(500);
     logger.logOnly("This is an info message (logOnly)!!", "basicServer::loop", ADVANCEDLOGGER_INFO);
+    delay(1000);
     delay(1000);
 
     printLevel = logger.getPrintLevel();
     saveLevel = logger.getSaveLevel();
 
+    if (millis() - lastMillisLogDump > intervalLogDump)
+    {
+        logger.dumpToSerial();
+
+        lastMillisLogDump = millis();
+    }
+    
+    if (millis() - lastMillisLogClear > intervalLogClear)
     if (millis() - lastMillisLogDump > intervalLogDump)
     {
         logger.dumpToSerial();
@@ -150,10 +166,17 @@
             "basicServer::loop",
             ADVANCEDLOGGER_INFO
         );
+        logger.log(
+            ("Current number of log lines: " + String(logger.getLogLines())).c_str(),
+            "basicServer::loop",
+            ADVANCEDLOGGER_INFO
+        );
         logger.clearLog();
         logger.setDefaultLogLevels();
         logger.log("Log cleared!", "basicServer::loop", ADVANCEDLOGGER_WARNING);
 
         lastMillisLogClear = millis();
+
+        lastMillisLogClear = millis();
     }
 }