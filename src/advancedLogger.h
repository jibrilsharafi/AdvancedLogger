/*
 * File: AdvancedLogger.h
 * ----------------------
 * This file exports the class AdvancedLogger, which provides
 * advanced logging for the ESP32.
 *
 * Author: Jibril Sharafi, @jibrilsharafi
<<<<<<< HEAD
 * Date: 12/05/2024
=======
 * Date: 11/05/2024
>>>>>>> 94e9f103
 * GitHub repository: https://github.com/jibrilsharafi/AdvancedLogger
 *
 * This library is licensed under the MIT License. See the LICENSE file for more information.
 *
 * This library provides advanced logging for the ESP32.
 * It allows you to log messages to the console and to a file on the SPIFFS.
 * You can set the print level and save level, and the library will only log
 * messages accordingly.
*/

#ifndef ADVANCEDLOGGER_H
#define ADVANCEDLOGGER_H

#define ADVANCEDLOGGER_VERBOSE 0
#define ADVANCEDLOGGER_DEBUG 1
#define ADVANCEDLOGGER_INFO 2
#define ADVANCEDLOGGER_WARNING 3
#define ADVANCEDLOGGER_ERROR 4
#define ADVANCEDLOGGER_FATAL 5

<<<<<<< HEAD
#define ADVANCEDLOGGER_DEFAULT_PRINT_LEVEL 1 // 1 = DEBUG
#define ADVANCEDLOGGER_DEFAULT_SAVE_LEVEL 2  // 2 = INFO
=======
#define ADVANCEDLOGGER_DEFAULT_PRINT_LEVEL 2 // 2 = INFO
#define ADVANCEDLOGGER_DEFAULT_SAVE_LEVEL 3  // 3 = WARNING
>>>>>>> 94e9f103
#define ADVANCEDLOGGER_DEFAULT_MAX_LOG_LINES 1000 // 1000 lines before the log is cleared

#define ADVANCEDLOGGER_TIMESTAMP_FORMAT "%Y-%m-%d %H:%M:%S"
#define ADVANCEDLOGGER_FORMAT "[%s] [%lu ms] [%s] [Core %d] [%s] %s" // [TIME] [MICROS us] [LOG_LEVEL] [Core CORE] [FUNCTION] MESSAGE

#define ADVANCEDLOGGER_LOG_PATH "/AdvancedLogger/log.txt"
#define ADVANCEDLOGGER_CONFIG_PATH "/AdvancedLogger/config.txt"

#include <Arduino.h>

#include <SPIFFS.h>

class AdvancedLogger
{
public:
    AdvancedLogger(const char *logFilePath = ADVANCEDLOGGER_LOG_PATH, const char *configFilePath = ADVANCEDLOGGER_CONFIG_PATH);

    void begin();

    void log(const char *message, const char *function, int logLevel);
    void logOnly(const char *message, const char *function, int logLevel);
    void setPrintLevel(int printLevel);
    void setSaveLevel(int saveLevel);

    String getPrintLevel();
    String getSaveLevel();

    void setDefaultLogLevels();

    void setMaxLogLines(int maxLines);
    int getLogLines();
    void clearLog();

    void dumpToSerial();

private:
    String _logFilePath;
    String _configFilePath;
    
    int _printLevel;
    int _saveLevel;

    int _maxLogLines;
<<<<<<< HEAD
    int _logLines;
=======
>>>>>>> 94e9f103
    
    void _save(const char *messageFormatted);
    bool _setConfigFromSpiffs();
    void _saveConfigToSpiffs();

    String _logLevelToString(int logLevel);
    int _saturateLogLevel(int logLevel);

    String _getTimestamp();
};

#endif<|MERGE_RESOLUTION|>--- conflicted
+++ resolved
@@ -5,11 +5,7 @@
  * advanced logging for the ESP32.
  *
  * Author: Jibril Sharafi, @jibrilsharafi
-<<<<<<< HEAD
  * Date: 12/05/2024
-=======
- * Date: 11/05/2024
->>>>>>> 94e9f103
  * GitHub repository: https://github.com/jibrilsharafi/AdvancedLogger
  *
  * This library is licensed under the MIT License. See the LICENSE file for more information.
@@ -30,19 +26,15 @@
 #define ADVANCEDLOGGER_ERROR 4
 #define ADVANCEDLOGGER_FATAL 5
 
-<<<<<<< HEAD
 #define ADVANCEDLOGGER_DEFAULT_PRINT_LEVEL 1 // 1 = DEBUG
 #define ADVANCEDLOGGER_DEFAULT_SAVE_LEVEL 2  // 2 = INFO
-=======
-#define ADVANCEDLOGGER_DEFAULT_PRINT_LEVEL 2 // 2 = INFO
-#define ADVANCEDLOGGER_DEFAULT_SAVE_LEVEL 3  // 3 = WARNING
->>>>>>> 94e9f103
 #define ADVANCEDLOGGER_DEFAULT_MAX_LOG_LINES 1000 // 1000 lines before the log is cleared
 
 #define ADVANCEDLOGGER_TIMESTAMP_FORMAT "%Y-%m-%d %H:%M:%S"
 #define ADVANCEDLOGGER_FORMAT "[%s] [%lu ms] [%s] [Core %d] [%s] %s" // [TIME] [MICROS us] [LOG_LEVEL] [Core CORE] [FUNCTION] MESSAGE
 
 #define ADVANCEDLOGGER_LOG_PATH "/AdvancedLogger/log.txt"
+#define ADVANCEDLOGGER_CONFIG_PATH "/AdvancedLogger/config.txt"
 #define ADVANCEDLOGGER_CONFIG_PATH "/AdvancedLogger/config.txt"
 
 #include <Arduino.h>
@@ -52,6 +44,7 @@
 class AdvancedLogger
 {
 public:
+    AdvancedLogger(const char *logFilePath = ADVANCEDLOGGER_LOG_PATH, const char *configFilePath = ADVANCEDLOGGER_CONFIG_PATH);
     AdvancedLogger(const char *logFilePath = ADVANCEDLOGGER_LOG_PATH, const char *configFilePath = ADVANCEDLOGGER_CONFIG_PATH);
 
     void begin();
@@ -68,7 +61,11 @@
 
     void setMaxLogLines(int maxLines);
     int getLogLines();
+    void setMaxLogLines(int maxLines);
+    int getLogLines();
     void clearLog();
+
+    void dumpToSerial();
 
     void dumpToSerial();
 
@@ -76,16 +73,18 @@
     String _logFilePath;
     String _configFilePath;
     
+    String _logFilePath;
+    String _configFilePath;
+    
     int _printLevel;
     int _saveLevel;
 
     int _maxLogLines;
-<<<<<<< HEAD
     int _logLines;
-=======
->>>>>>> 94e9f103
     
     void _save(const char *messageFormatted);
+    bool _setConfigFromSpiffs();
+    void _saveConfigToSpiffs();
     bool _setConfigFromSpiffs();
     void _saveConfigToSpiffs();
 
