--- conflicted
+++ resolved
@@ -5,15 +5,9 @@
 Usage:
 ```cpp
 AdvancedLogger logger;
-<<<<<<< HEAD
 ...
 logger.begin();
 ...
-=======
-
-...
-
->>>>>>> 0503389d
 logger.log("This is an info message!", "main::loop", ADVANCEDLOGGER_INFO);
 delay(1000);
 logger.log("This is an error message!!", "main::loop", ADVANCEDLOGGER_ERROR);
@@ -23,11 +17,7 @@
 [2024-03-23 09:44:10] [1450 ms] [INFO] [Core 1] [main::loop] This is an info message!
 [2024-03-23 09:44:11] [1550 ms] [ERROR] [Core 1] [main::loop] This is an error message!!
 ```
-<<<<<<< HEAD
 For a detailed example, see the [basicUsage](examples/basicUsage/basicUsage.cpp) and [basicServer](examples/basicServer/basicServer.cpp) in the examples folder.
-=======
-For a detailed example, see the [basicExample](examples/basicUsage/basicUsage.cpp) in the examples folder.
->>>>>>> 0503389d
 
 ## Why?
 There is no way of sugar-coat it: *every well-developed project will eventually need a proper logging* in place to make sure that not only everything is fully monitored, but also that everything monitored is later accessible for debugging. 
@@ -74,18 +64,11 @@
 - [ArduinoJson](https://github.com/bblanchon/ArduinoJson), version 7.0.0 or later.
 
 ## What's next?
-<<<<<<< HEAD
 - [ ] **Customizable paths**: allow to set a custom path when creating the AdvancedLogger object.
-=======
->>>>>>> 0503389d
 - [ ] **Automatic log clearing**: if the free memory is less than a certain threshold, the oldest logs should be deleted, keeping the memory usage under control.
 - [ ] **Log to SD card**: the ability to log to an external SD card would be a great addition, as it would allow to store a much larger amount of logs.
 - [ ] **Dump to serial**: implement a functino that dumps the entire log to the serial, so that it can be accessed in real time.
 - [ ] **Remove ArduinoJson dependency**: the library is used only for the configuration file, and as such it could be removed by implementing a simpler configuration in .txt format.
 - [ ] **Upgrade to LittleFS**: the SPIFFS library is deprecated, and as such it should be replaced with the LittleFS library.
-<<<<<<< HEAD
 - [ ] **Test other microcontrollers**: the library is currently tested only on the ESP32S3, but it should be tested on other microcontrollers to ensure compatibility.
-- [ ] **MQTT integration**: the ability to send logs to an MQTT server would be a great addition, as it would allow to monitor the device remotely.
-=======
-- [ ] **Test other microcontrollers**: the library is currently tested only on the ESP32S3, but it should be tested on other microcontrollers to ensure compatibility.
->>>>>>> 0503389d
+- [ ] **MQTT integration**: the ability to send logs to an MQTT server would be a great addition, as it would allow to monitor the device remotely.