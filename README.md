--- conflicted
+++ resolved
@@ -61,19 +61,21 @@
 
 ## Dependencies
 This project has no external dependencies, and uses only the standard libraries.
+This project has no external dependencies, and uses only the standard libraries.
 
 ## What's next?
+- [x] **Customizable paths**: allow to set a custom path when creating the AdvancedLogger object.
+- [x] **Automatic log clearing**: if the free memory is less than a certain threshold, the oldest logs should be deleted, keeping the memory usage under control.
 - [x] **Customizable paths**: allow to set a custom path when creating the AdvancedLogger object.
 - [x] **Automatic log clearing**: if the free memory is less than a certain threshold, the oldest logs should be deleted, keeping the memory usage under control.
 - [ ] **Log to SD card**: the ability to log to an external SD card would be a great addition, as it would allow to store a much larger amount of logs.
 - [x] **Dump to serial**: implement a function that dumps the entire log to the serial, so that it can be accessed in real time.
 - [x] **Remove ArduinoJson dependency**: the library is used only for the configuration file, and as such it could be removed by implementing a simpler configuration in .txt format.
+- [x] **Dump to serial**: implement a function that dumps the entire log to the serial, so that it can be accessed in real time.
+- [x] **Remove ArduinoJson dependency**: the library is used only for the configuration file, and as such it could be removed by implementing a simpler configuration in .txt format.
 - [ ] **Upgrade to LittleFS**: the SPIFFS library is deprecated, and as such it should be replaced with the LittleFS library.
 - [ ] **Test other microcontrollers**: the library is currently tested only on the ESP32, but it should be tested on other microcontrollers to ensure compatibility.
+- [ ] **Test other microcontrollers**: the library is currently tested only on the ESP32, but it should be tested on other microcontrollers to ensure compatibility.
 - [ ] **MQTT integration**: the ability to send logs to an MQTT server would be a great addition, as it would allow to monitor the device remotely.
-<<<<<<< HEAD
 - [x] ~~**Consistent spacing**: the spacing between the different parts of the log should be consistent, to make it easier to read.~~ Not needed, as the format is already quite clear.
-- [ ] **Buffered logging**: the ability to buffer the logs and send them in chunks would be a great addition, as it would allow to save power and reduce the number of writes to the memory. This has been tested, but the results did not show any significant improvement in speed.
-=======
-- [x] ~~**Consistent spacing**: the spacing between the different parts of the log should be consistent, to make it easier to read.~~ Not needed, as the format is already quite clear.
->>>>>>> 94e9f103
+- [ ] **Buffered logging**: the ability to buffer the logs and send them in chunks would be a great addition, as it would allow to save power and reduce the number of writes to the memory. This has been tested, but the results did not show any significant improvement in speed.